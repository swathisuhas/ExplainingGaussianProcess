--- conflicted
+++ resolved
@@ -637,11 +637,7 @@
   },
   {
    "cell_type": "code",
-<<<<<<< HEAD
    "execution_count": 22,
-=======
-   "execution_count": 23,
->>>>>>> 1abb7376
    "metadata": {},
    "outputs": [
     {
@@ -654,11 +650,7 @@
       "  set_to_1 = np.floor(np.log2(rest)).astype(int)\n",
       "/Users/swathisuhas/Documents/CISPA/OCSVM-SHAP/OCSVM_SHAP/src/utils/shapley_procedure/coalitions.py:19: RuntimeWarning: invalid value encountered in log2\n",
       "  set_to_1 = np.floor(np.log2(rest)).astype(int)\n",
-<<<<<<< HEAD
       "100%|██████████| 63/63 [00:07<00:00,  8.86it/s]\n"
-=======
-      "100%|██████████| 63/63 [00:14<00:00,  4.31it/s]\n"
->>>>>>> 1abb7376
      ]
     }
    ],
@@ -670,11 +662,7 @@
   },
   {
    "cell_type": "code",
-<<<<<<< HEAD
    "execution_count": 23,
-=======
-   "execution_count": 24,
->>>>>>> 1abb7376
    "metadata": {},
    "outputs": [
     {
@@ -705,11 +693,7 @@
   },
   {
    "cell_type": "code",
-<<<<<<< HEAD
    "execution_count": 24,
-=======
-   "execution_count": 25,
->>>>>>> 1abb7376
    "metadata": {},
    "outputs": [
     {
@@ -857,11 +841,7 @@
   },
   {
    "cell_type": "code",
-<<<<<<< HEAD
    "execution_count": 28,
-=======
-   "execution_count": 26,
->>>>>>> 1abb7376
    "metadata": {},
    "outputs": [
     {
@@ -873,11 +853,7 @@
        "      dtype='object')"
       ]
      },
-<<<<<<< HEAD
      "execution_count": 28,
-=======
-     "execution_count": 26,
->>>>>>> 1abb7376
      "metadata": {},
      "output_type": "execute_result"
     }
@@ -890,11 +866,7 @@
   },
   {
    "cell_type": "code",
-<<<<<<< HEAD
    "execution_count": 29,
-=======
-   "execution_count": 27,
->>>>>>> 1abb7376
    "metadata": {},
    "outputs": [
     {
@@ -1024,11 +996,7 @@
        "[1599 rows x 4 columns]"
       ]
      },
-<<<<<<< HEAD
      "execution_count": 29,
-=======
-     "execution_count": 27,
->>>>>>> 1abb7376
      "metadata": {},
      "output_type": "execute_result"
     }
@@ -1053,32 +1021,20 @@
   },
   {
    "cell_type": "code",
-<<<<<<< HEAD
    "execution_count": 30,
-=======
-   "execution_count": 28,
->>>>>>> 1abb7376
    "metadata": {},
    "outputs": [
     {
      "name": "stderr",
      "output_type": "stream",
      "text": [
-<<<<<<< HEAD
       "/var/folders/nc/fpcwd8ds6s914d4dyyfph28m0000gp/T/ipykernel_5639/241064448.py:5: SettingWithCopyWarning: \n",
-=======
-      "/var/folders/nc/fpcwd8ds6s914d4dyyfph28m0000gp/T/ipykernel_12853/241064448.py:5: SettingWithCopyWarning: \n",
->>>>>>> 1abb7376
       "A value is trying to be set on a copy of a slice from a DataFrame.\n",
       "Try using .loc[row_indexer,col_indexer] = value instead\n",
       "\n",
       "See the caveats in the documentation: https://pandas.pydata.org/pandas-docs/stable/user_guide/indexing.html#returning-a-view-versus-a-copy\n",
       "  selected_columns['artificial_feature_1'] = np.random.randint(1, 6, size=len(selected_columns))\n",
-<<<<<<< HEAD
       "/var/folders/nc/fpcwd8ds6s914d4dyyfph28m0000gp/T/ipykernel_5639/241064448.py:6: SettingWithCopyWarning: \n",
-=======
-      "/var/folders/nc/fpcwd8ds6s914d4dyyfph28m0000gp/T/ipykernel_12853/241064448.py:6: SettingWithCopyWarning: \n",
->>>>>>> 1abb7376
       "A value is trying to be set on a copy of a slice from a DataFrame.\n",
       "Try using .loc[row_indexer,col_indexer] = value instead\n",
       "\n",
@@ -1250,11 +1206,7 @@
        "[1599 rows x 6 columns]"
       ]
      },
-<<<<<<< HEAD
      "execution_count": 30,
-=======
-     "execution_count": 28,
->>>>>>> 1abb7376
      "metadata": {},
      "output_type": "execute_result"
     }
@@ -1272,11 +1224,7 @@
   },
   {
    "cell_type": "code",
-<<<<<<< HEAD
    "execution_count": 31,
-=======
-   "execution_count": 29,
->>>>>>> 1abb7376
    "metadata": {},
    "outputs": [
     {
@@ -1285,11 +1233,7 @@
        "79"
       ]
      },
-<<<<<<< HEAD
      "execution_count": 31,
-=======
-     "execution_count": 29,
->>>>>>> 1abb7376
      "metadata": {},
      "output_type": "execute_result"
     }
@@ -1303,11 +1247,7 @@
   },
   {
    "cell_type": "code",
-<<<<<<< HEAD
    "execution_count": 32,
-=======
-   "execution_count": 30,
->>>>>>> 1abb7376
    "metadata": {},
    "outputs": [
     {
@@ -1321,11 +1261,7 @@
        " 'artificial_feature_2']"
       ]
      },
-<<<<<<< HEAD
      "execution_count": 32,
-=======
-     "execution_count": 30,
->>>>>>> 1abb7376
      "metadata": {},
      "output_type": "execute_result"
     }
@@ -1337,11 +1273,7 @@
   },
   {
    "cell_type": "code",
-<<<<<<< HEAD
    "execution_count": 33,
-=======
-   "execution_count": 31,
->>>>>>> 1abb7376
    "metadata": {},
    "outputs": [],
    "source": [
@@ -1354,11 +1286,7 @@
   },
   {
    "cell_type": "code",
-<<<<<<< HEAD
    "execution_count": 34,
-=======
-   "execution_count": 32,
->>>>>>> 1abb7376
    "metadata": {},
    "outputs": [],
    "source": [
@@ -1372,11 +1300,7 @@
   },
   {
    "cell_type": "code",
-<<<<<<< HEAD
    "execution_count": 35,
-=======
-   "execution_count": 33,
->>>>>>> 1abb7376
    "metadata": {},
    "outputs": [
     {
@@ -1543,11 +1467,7 @@
        "[1599 rows x 6 columns]"
       ]
      },
-<<<<<<< HEAD
      "execution_count": 35,
-=======
-     "execution_count": 33,
->>>>>>> 1abb7376
      "metadata": {},
      "output_type": "execute_result"
     }
@@ -1558,11 +1478,7 @@
   },
   {
    "cell_type": "code",
-<<<<<<< HEAD
    "execution_count": 36,
-=======
-   "execution_count": 34,
->>>>>>> 1abb7376
    "metadata": {},
    "outputs": [
     {
@@ -1571,11 +1487,7 @@
        "79"
       ]
      },
-<<<<<<< HEAD
      "execution_count": 36,
-=======
-     "execution_count": 34,
->>>>>>> 1abb7376
      "metadata": {},
      "output_type": "execute_result"
     }
@@ -1587,11 +1499,7 @@
   },
   {
    "cell_type": "code",
-<<<<<<< HEAD
    "execution_count": 37,
-=======
-   "execution_count": 35,
->>>>>>> 1abb7376
    "metadata": {},
    "outputs": [
     {
@@ -1600,11 +1508,7 @@
        "79"
       ]
      },
-<<<<<<< HEAD
      "execution_count": 37,
-=======
-     "execution_count": 35,
->>>>>>> 1abb7376
      "metadata": {},
      "output_type": "execute_result"
     }
@@ -1616,11 +1520,7 @@
   },
   {
    "cell_type": "code",
-<<<<<<< HEAD
    "execution_count": 38,
-=======
-   "execution_count": 36,
->>>>>>> 1abb7376
    "metadata": {},
    "outputs": [],
    "source": [
@@ -1629,11 +1529,7 @@
   },
   {
    "cell_type": "code",
-<<<<<<< HEAD
    "execution_count": 39,
-=======
-   "execution_count": 37,
->>>>>>> 1abb7376
    "metadata": {},
    "outputs": [
     {
@@ -1642,11 +1538,7 @@
        "torch.Size([1599, 6])"
       ]
      },
-<<<<<<< HEAD
      "execution_count": 39,
-=======
-     "execution_count": 37,
->>>>>>> 1abb7376
      "metadata": {},
      "output_type": "execute_result"
     }
@@ -1657,11 +1549,7 @@
   },
   {
    "cell_type": "code",
-<<<<<<< HEAD
    "execution_count": 40,
-=======
-   "execution_count": 38,
->>>>>>> 1abb7376
    "metadata": {},
    "outputs": [],
    "source": [
@@ -1670,11 +1558,7 @@
   },
   {
    "cell_type": "code",
-<<<<<<< HEAD
    "execution_count": 41,
-=======
-   "execution_count": 39,
->>>>>>> 1abb7376
    "metadata": {},
    "outputs": [],
    "source": [
@@ -1683,11 +1567,7 @@
   },
   {
    "cell_type": "code",
-<<<<<<< HEAD
    "execution_count": 42,
-=======
-   "execution_count": 40,
->>>>>>> 1abb7376
    "metadata": {},
    "outputs": [
     {
@@ -1710,11 +1590,7 @@
   },
   {
    "cell_type": "code",
-<<<<<<< HEAD
    "execution_count": 43,
-=======
-   "execution_count": 41,
->>>>>>> 1abb7376
    "metadata": {},
    "outputs": [
     {
@@ -1906,11 +1782,7 @@
        " 1598]"
       ]
      },
-<<<<<<< HEAD
      "execution_count": 43,
-=======
-     "execution_count": 41,
->>>>>>> 1abb7376
      "metadata": {},
      "output_type": "execute_result"
     }
@@ -1922,11 +1794,7 @@
   },
   {
    "cell_type": "code",
-<<<<<<< HEAD
    "execution_count": 44,
-=======
-   "execution_count": 42,
->>>>>>> 1abb7376
    "metadata": {},
    "outputs": [
     {
@@ -1942,11 +1810,7 @@
        "       dtype=torch.float64)"
       ]
      },
-<<<<<<< HEAD
      "execution_count": 44,
-=======
-     "execution_count": 42,
->>>>>>> 1abb7376
      "metadata": {},
      "output_type": "execute_result"
     }
@@ -1958,11 +1822,7 @@
   },
   {
    "cell_type": "code",
-<<<<<<< HEAD
    "execution_count": 45,
-=======
-   "execution_count": 43,
->>>>>>> 1abb7376
    "metadata": {},
    "outputs": [],
    "source": [
@@ -1988,11 +1848,7 @@
   },
   {
    "cell_type": "code",
-<<<<<<< HEAD
    "execution_count": 46,
-=======
-   "execution_count": 44,
->>>>>>> 1abb7376
    "metadata": {},
    "outputs": [
     {
@@ -2024,11 +1880,7 @@
   },
   {
    "cell_type": "code",
-<<<<<<< HEAD
    "execution_count": 47,
-=======
-   "execution_count": 45,
->>>>>>> 1abb7376
    "metadata": {},
    "outputs": [
     {
@@ -2037,11 +1889,7 @@
        "79"
       ]
      },
-<<<<<<< HEAD
      "execution_count": 47,
-=======
-     "execution_count": 45,
->>>>>>> 1abb7376
      "metadata": {},
      "output_type": "execute_result"
     }
@@ -2053,11 +1901,7 @@
   },
   {
    "cell_type": "code",
-<<<<<<< HEAD
    "execution_count": 48,
-=======
-   "execution_count": 46,
->>>>>>> 1abb7376
    "metadata": {},
    "outputs": [],
    "source": [
@@ -2067,11 +1911,7 @@
   },
   {
    "cell_type": "code",
-<<<<<<< HEAD
    "execution_count": 49,
-=======
-   "execution_count": 47,
->>>>>>> 1abb7376
    "metadata": {},
    "outputs": [
     {
@@ -2084,19 +1924,8 @@
       "  set_to_1 = np.floor(np.log2(rest)).astype(int)\n",
       "/Users/swathisuhas/Documents/CISPA/OCSVM-SHAP/OCSVM_SHAP/src/utils/shapley_procedure/coalitions.py:19: RuntimeWarning: invalid value encountered in log2\n",
       "  set_to_1 = np.floor(np.log2(rest)).astype(int)\n",
-<<<<<<< HEAD
       "100%|██████████| 63/63 [10:29<00:00, 10.00s/it]\n"
-=======
-      "  0%|          | 0/63 [00:00<?, ?it/s]"
      ]
-    },
-    {
-     "name": "stderr",
-     "output_type": "stream",
-     "text": [
-      "100%|██████████| 63/63 [17:32<00:00, 16.70s/it]\n"
->>>>>>> 1abb7376
-     ]
     }
    ],
    "source": [
@@ -2112,11 +1941,7 @@
   },
   {
    "cell_type": "code",
-<<<<<<< HEAD
    "execution_count": 50,
-=======
-   "execution_count": 48,
->>>>>>> 1abb7376
    "metadata": {},
    "outputs": [],
    "source": [
@@ -2126,11 +1951,7 @@
   },
   {
    "cell_type": "code",
-<<<<<<< HEAD
    "execution_count": 51,
-=======
-   "execution_count": 49,
->>>>>>> 1abb7376
    "metadata": {},
    "outputs": [],
    "source": [
@@ -2139,11 +1960,7 @@
   },
   {
    "cell_type": "code",
-<<<<<<< HEAD
    "execution_count": 52,
-=======
-   "execution_count": 50,
->>>>>>> 1abb7376
    "metadata": {},
    "outputs": [
     {
@@ -2152,11 +1969,7 @@
        "100.0"
       ]
      },
-<<<<<<< HEAD
      "execution_count": 52,
-=======
-     "execution_count": 50,
->>>>>>> 1abb7376
      "metadata": {},
      "output_type": "execute_result"
     }
@@ -2188,11 +2001,7 @@
   },
   {
    "cell_type": "code",
-<<<<<<< HEAD
    "execution_count": 53,
-=======
-   "execution_count": 51,
->>>>>>> 1abb7376
    "metadata": {},
    "outputs": [
     {
@@ -2201,11 +2010,7 @@
        "79"
       ]
      },
-<<<<<<< HEAD
      "execution_count": 53,
-=======
-     "execution_count": 51,
->>>>>>> 1abb7376
      "metadata": {},
      "output_type": "execute_result"
     }
@@ -2217,11 +2022,7 @@
   },
   {
    "cell_type": "code",
-<<<<<<< HEAD
    "execution_count": 54,
-=======
-   "execution_count": 52,
->>>>>>> 1abb7376
    "metadata": {},
    "outputs": [
     {
@@ -2230,11 +2031,7 @@
        "100.0"
       ]
      },
-<<<<<<< HEAD
      "execution_count": 54,
-=======
-     "execution_count": 52,
->>>>>>> 1abb7376
      "metadata": {},
      "output_type": "execute_result"
     }
